import datetime
import time
from datetime import timedelta, tzinfo

import requests
from django.conf import settings
from django.core.cache import cache
from django.utils import timezone
from wagtail import blocks
from wagtail.images.blocks import ImageChooserBlock

from blowcomotion.chooser_blocks import EventChooserBlock, GigoGigChooserBlock, SongChooserBlock
class HeroBlock(blocks.StructBlock):
    image = ImageChooserBlock()
    top_line = blocks.CharBlock(required=False)
    middle_line = blocks.CharBlock(required=False)
    bottom_line = blocks.CharBlock(required=False)
    youtube_url = blocks.URLBlock(required=False)

    class Meta:
        icon = "image"
        template = "blocks/hero_block.html"
        label_format = "Hero: {top_line} {middle_line} {bottom_line}"


class EventsBlock(blocks.StructBlock):
    scroller_title = blocks.CharBlock()
    gigo_gigs = blocks.ListBlock(
        blocks.StructBlock(
            [
                ("details", GigoGigChooserBlock()),
                ("event_scroller_image", ImageChooserBlock(required=False)),
            ]
        )
    )
    events = blocks.ListBlock(
        EventChooserBlock(), help_text="Events that are not associated with Gig-o-Matic"
    )

    class Meta:
        icon = "date"
        template = "blocks/events_block.html"
        label_format = "Event Scroller: {scroller_title}"


class AlignableRichtextBlock(blocks.StructBlock):
    rich_text = blocks.RichTextBlock()
    align = blocks.ChoiceBlock(
        choices=[
            ("left", "Left"),
            ("center", "Center"),
            ("right", "Right"),
        ],
        default="left",
    )

    class Meta:
        icon = "edit"
        template = "blocks/alignable_richtext_block.html"
        label_format = "({align}-aligned) {rich_text}"


class HorizontalRuleBlock(blocks.StaticBlock):
    class Meta:
        template = "blocks/horizontal_rule_block.html"
        icon = "minus"
        label = "Horizontal Rule"
        help_text = "This is a horizontal rule block, it adds a horizontal line."
        help_text = "This block adds a horizontal rule."


class SpacerBlock(blocks.StaticBlock):
    class Meta:
        icon = "bi-arrows-expand"
        label = "Spacer"
        template = "blocks/spacer_block.html"
        help_text = "This is a spacer block, it adds 50px of vertical space. It does not display anything."


class AdjustableSpacerBlock(blocks.StructBlock):
    height = blocks.IntegerBlock(
        default=20,
        min_value=1,
        help_text="Enter the height of the spacer in pixels.",
    )

    class Meta:
        icon = "bi-arrows-expand"
        label = "Adjustable Spacer"
        template = "blocks/spacer_block.html"
        help_text = "This is a spacer block, it adds a vertical space between blocks. You can set the height of the spacer in pixels."


class AccordionListBlock(blocks.StructBlock):
    title = blocks.CharBlock(required=False)
    content = blocks.ListBlock(
        blocks.StructBlock(
            [
                ("title", blocks.CharBlock(required=False)),
                ("content", blocks.RichTextBlock(required=False)),
            ]
        )
    )


    class Meta:
        icon = "list-ul"
        template = "blocks/accordion_list_block.html"
        label_format = "Accordion List: {title}"
        help_text = "This is an accordion list block, it displays a list of items that can be expanded or collapsed."


class ContactFormBlock(blocks.StructBlock):
    title = blocks.CharBlock(
        required=False,
        help_text="Enter the title for the contact form.",
    )
    description = blocks.RichTextBlock(
        required=False,
        help_text="Enter the description for the contact form.",
    )
    button_text = blocks.CharBlock(
        required=False,
        help_text="Enter the text for the button.",
    )
    newsletter_opt_in = blocks.BooleanBlock(
        required=False,
        help_text="Include an opt-in checkbox for the newsletter.",
    )


    class Meta:
        icon = "form"
        template = "blocks/contact_form_block.html"
        label_format = "Contact Form: {title}"
        help_text = "This contact form block displays a form for users to fill out. Submissions are sent to the email address specified in the settings. Submissions are also saved to the admin."


class PayPalDonateButton(blocks.StructBlock):
    button_alignment = blocks.ChoiceBlock(
        choices=[
            ("left", "Left"),
            ("center", "Center"),
            ("right", "Right"),
        ],
        default="center",
        help_text="Select the alignment for the button.",
    )
    button_width = blocks.ChoiceBlock(
        choices=[
            ("half", "Half"),
            ("full", "Full"),
        ],
        default="half",
        help_text="Select the width for the button.",
    )
    button_text = blocks.CharBlock(
        required=False,
        default="Donate with PayPal",
        help_text="Enter the text for the button.",
    )

    class Meta:
        icon = "bi-paypal"
        template = "blocks/paypal_donate_button.html"
        label = "PayPal Donate Button"
        help_text = "This PayPal donate button is used to make Paypal donations. The PayPal url is set in the settings if your admin account has permission to change it. The button will be aligned according to the selected alignment."


class VenmoDonateButton(blocks.StructBlock):
    button_text = blocks.CharBlock(
        required=False,
        help_text="Enter the text for the button.",
    )
    button_alignment = blocks.ChoiceBlock(
        choices=[
            ("left", "Left"),
            ("center", "Center"),
            ("right", "Right"),
        ],
        default="center",
        help_text="Select the alignment for the button.",
    )
    button_width = blocks.ChoiceBlock(
        choices=[
            ("half", "Half"),
            ("full", "Full"),
        ],
        default="half",
        help_text="Select the width for the button.",
    )

    class Meta:
        icon = "bi-currency-dollar"
        template = "blocks/venmo_donate_button.html"
        label = "Venmo Donate Button"
        help_text = "This is Venmo donate button adds a button for making Venmo donations. The Venmo url is set in the settings if your admin account has permission to change it. The button will be aligned according to the selected alignment."


class PatreonButton(blocks.StructBlock):
    button_text = blocks.CharBlock(
        required=False,
        help_text="Enter the text for the button.",
    )
    button_alignment = blocks.ChoiceBlock(
        choices=[
            ("left", "Left"),
            ("center", "Center"),
            ("right", "Right"),
        ],
        default="center",
        help_text="Select the alignment for the button.",
    )
    button_width = blocks.ChoiceBlock(
        choices=[
            ("half", "Half"),
            ("full", "Full"),
        ],
        default="half",
        help_text="Select the width for the button.",
    )

    class Meta:
        icon = "bi-currency-dollar"
        template = "blocks/patreon_button.html"
        label = "Patreon Button"
        help_text = "This is Patreon button adds a button for making Patreon donations. The Patreon url is set in the settings if your admin account has permission to change it. The button will be aligned according to the selected alignment."


class SquareDonateButton(blocks.StructBlock):
    button_text = blocks.CharBlock(
        required=False,
        help_text="Enter the text for the button.",
    )
    button_alignment = blocks.ChoiceBlock(
        choices=[
            ("left", "Left"),
            ("center", "Center"),
            ("right", "Right"),
        ],
        default="center",
        help_text="Select the alignment for the button.",
    )
    button_width = blocks.ChoiceBlock(
        choices=[
            ("half", "Half"),
            ("full", "Full"),
        ],
        default="half",
        help_text="Select the width for the button.",
    )

    class Meta:
        icon = "bi-currency-dollar"
        template = "blocks/square_donate_button.html"
        label = "Square Donate Button"
        help_text = "This is Square donate button adds a button for making Square donations. The Square url is set in the settings if your admin account has permission to change it. The button will be aligned according to the selected alignment."


class ButtonBlock(blocks.StructBlock):
    button_text = blocks.CharBlock(
        required=False,
        help_text="Enter the text for the button.",
    )
    button_url = blocks.URLBlock(
        required=False,
        help_text="Enter the URL for the button.",
    )
    button_target = blocks.ChoiceBlock(
        choices=[
            ("_self", "Same Tab"),
            ("_blank", "New Tab"),
        ],
        default="_self",
        help_text="Select the target for the button.",
    )
    button_alignment = blocks.ChoiceBlock(
        choices=[
            ("left", "Left"),
            ("center", "Center"),
            ("right", "Right"),
        ],
        default="center",
        help_text="Select the alignment for the button.",
    )
    button_width = blocks.ChoiceBlock(
        choices=[
            ("half", "Half"),
            ("full", "Full"),
        ],
        default="half",
        help_text="Select the width for the button.",
    )

    class Meta:
        icon = "link"
        template = "blocks/button_block.html"
        label_format = "Button: {button_text}"


class JukeBoxBlock(blocks.StructBlock):
    foreground_text = blocks.CharBlock(
        required=False,
        help_text="Enter the foreground title text for the jukebox.",
    )
    background_text = blocks.CharBlock(
        required=False,
        help_text="Enter the background title text for the jukebox.",
    )
    jukebox_image = ImageChooserBlock(
        required=False,
        help_text="Select the image for the jukebox.",
    )

    tracks = blocks.ListBlock(
        SongChooserBlock(),
        help_text="Select the songs for the jukebox. A song must have a recording for it to show up in the jukebox.",
        min_num=1,
    )

    class Meta:
        icon = "bi-music-note-beamed"
        template = "blocks/jukebox_block.html"
        


class ImageBlock(blocks.StructBlock):
    image = ImageChooserBlock()
    url = blocks.URLBlock(required=False, help_text="Optional: Link the image to a URL (e.g. merch page)")

    class Meta:
        icon = "image"
        template = "blocks/image_block.html"
        label_format = "Image: {image}"


class ColumnContentBlock(blocks.StreamBlock):
    accordion_list = AccordionListBlock()
    button = ButtonBlock()
    contact_form = ContactFormBlock()
    horizontal_rule = HorizontalRuleBlock()
<<<<<<< HEAD
    image = ImageBlock()
    paypal_donate_button = PayPalDonateButton()
=======
    image = ImageChooserBlock(template="blocks/image_block.html")
>>>>>>> 91a2d8c6
    rich_text = AlignableRichtextBlock()
    adjustable_spacer = AdjustableSpacerBlock()
    spacer = SpacerBlock()
    paypal_donate_button = PayPalDonateButton()
    venmo_donate_button = VenmoDonateButton()
    square_donate_button = SquareDonateButton()
    patreon_button = PatreonButton()

    class Meta:
        template = "blocks/column_content_block.html"


class ThreeColumnBlock(blocks.StructBlock):
    left_column = ColumnContentBlock(required=False)
    middle_column = ColumnContentBlock(required=False)
    right_column = ColumnContentBlock(required=False)

    class Meta:
        template = "blocks/three_column_block.html"
        label_format = "Three Columns"


class TwoColumnBlock(ThreeColumnBlock):
    middle_column = None
    left_column_width = blocks.ChoiceBlock(choices=[
            ("one-half", "One Half"),
            ("one-third", "One Third"),
            ("two-thirds", "Two Thirds"),
    ], default="one-half")

    def get_context(self, value, parent_context=None):
        context = super().get_context(value, parent_context)
        left_column_width = value["left_column_width"]

        width_map = {
            "one-half": ("6", "6"),
            "one-third": ("4", "8"),
            "two-thirds": ("8", "4"),
        }

        if left_column_width in width_map:
            context["left_column_width"], context["right_column_width"] = width_map[left_column_width]
            
        return context

    class Meta:
        template = "blocks/two_column_block.html"
        label_format = "Two Columns"


class FourColumnBlock(blocks.StructBlock):
    left_column = ColumnContentBlock(required=False)
    middle_left_column = ColumnContentBlock(required=False)
    middle_right_column = ColumnContentBlock(required=False)
    right_column = ColumnContentBlock(required=False)

    class Meta:
        template = "blocks/four_column_block.html"
        label_format = "Four Columns"


class ColumnLayoutBlock(blocks.StreamBlock):
    spacer = AdjustableSpacerBlock()
    horizontal_rule = HorizontalRuleBlock()
    two_column = TwoColumnBlock()
    three_column = ThreeColumnBlock()
    four_column = FourColumnBlock()


class MenuItemBlock(blocks.StructBlock):
    page = blocks.PageChooserBlock()
    label = blocks.CharBlock(required=False)
    


class MenuItem(blocks.StructBlock):
    page = blocks.PageChooserBlock()
    label = blocks.CharBlock(required=False)
    submenus = blocks.ListBlock(MenuItemBlock, required=False, collapsed=True)


class UpcomingPublicGigs(blocks.StructBlock):
    headline = blocks.CharBlock(
        required=False,
        help_text="Enter the headline for the upcoming public gigs.",
    )

    def get_context(self, value, parent_context=None):
        context = super().get_context(value, parent_context)
        try:
            context['gigs'] = cache.get('upcoming_public_gigs')
            if context['gigs'] is None:
                r = requests.get(
                        f"{settings.GIGO_API_URL}/gigs",
                        headers={"X-API-KEY": settings.GIGO_API_KEY},
                    )
                context['gigs'] = [gig for gig in r.json()['gigs'] if gig['gig_status'].lower() == 'confirmed' and gig['band'].lower() == 'blowcomotion' and gig["date"] >= datetime.date.today().isoformat() and gig['is_private'] == False and gig["hide_from_calendar"] == False and gig["is_archived"] == False and gig["is_in_trash"] == False]
                localtime = time.localtime()
                for gig in context['gigs']:
                    gig['date'] = datetime.datetime.strptime(gig['date'], "%Y-%m-%d")
                    gig['set_time'] = datetime.datetime.strptime(gig['set_time'], "%H:%M").replace(tzinfo=datetime.timezone.utc)
                    gig['set_time'] = gig['set_time'] + timedelta(hours=localtime.tm_isdst)
                context['gigs'].sort(key=lambda gig: gig['date'])

                cache.set('upcoming_public_gigs', context['gigs'], 60 * 60) # cache for 1 hour
        except Exception as e:
            context['error'] = str(e)
            context['gigs'] = []
        return context

    class Meta:
        icon = "date"
        label = "Upcoming Public Gigs"
        help_text = "This displays a list of confirmed upcoming public Blowco gigs as a list."
        template = "blocks/upcoming_public_gigs.html"
        preview_value = {}


class QuotedImageBlock(blocks.StructBlock):
    image = ImageChooserBlock()
    header = blocks.CharBlock(required=False)
    subheader = blocks.RichTextBlock(required=False)
    author = blocks.CharBlock(required=False)

    class Meta:
        icon = "image"
        label = "Quoted Image"
        template = "blocks/quoted_image_block.html"
        preview_value = {
            "header": "This is a header",
            "subheader": "This is a subheader",
            "author": "This is an author",
        }


class MultiImageBannerBlock(blocks.StructBlock):
    images = blocks.ListBlock(
        ImageChooserBlock(),
        help_text="Select images to display in the banner.",
        min_num=7,
        max_num=7,
    )

    class Meta:
        icon = "image"
        template = "blocks/multi_image_banner_block.html"
        preview_template = "blocks/previews/multi_image_banner_block.html"
        label_format = "Multi Image Banner"


class FullWidthImageBlock(blocks.StructBlock):
    image = ImageChooserBlock()
    url = blocks.URLBlock(required=False, help_text="Optional: Link the image to a URL (e.g. merch page)")

    class Meta:
        icon = "image"
        template = "blocks/full_width_image_block.html"
        label_format = "Full Width Image: {image}"


class CountdownBlock(blocks.StructBlock):
    background_image = ImageChooserBlock(required=False)
    countdown_date = blocks.DateBlock(
        help_text="Enter the date for the countdown."
    )
    head_line = blocks.CharBlock(
        required=False,
        help_text="Enter the top line text for the countdown.",
    )
    sub_line = blocks.CharBlock(
        required=False,
        help_text="Enter the sub line text for the countdown.",
    )
    button_text = blocks.CharBlock(
        required=False,
        help_text="Enter the text for the button.",
    )
    button_url = blocks.URLBlock(
        required=False,
        help_text="Enter the URL for the button.",
    )
    button_target = blocks.ChoiceBlock(
        choices=[
            ("_self", "Same Tab"),
            ("_blank", "New Tab"),
        ],
        default="_self",
        help_text="Select the target for the button.",
    )

    
    class Meta:
        icon = "calendar-alt"
        template = "blocks/countdown_block.html"
        label_format = "Countdown to {countdown_date}"
<|MERGE_RESOLUTION|>--- conflicted
+++ resolved
@@ -339,12 +339,7 @@
     button = ButtonBlock()
     contact_form = ContactFormBlock()
     horizontal_rule = HorizontalRuleBlock()
-<<<<<<< HEAD
-    image = ImageBlock()
-    paypal_donate_button = PayPalDonateButton()
-=======
     image = ImageChooserBlock(template="blocks/image_block.html")
->>>>>>> 91a2d8c6
     rich_text = AlignableRichtextBlock()
     adjustable_spacer = AdjustableSpacerBlock()
     spacer = SpacerBlock()
